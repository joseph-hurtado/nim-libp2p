## Nim-LibP2P
## Copyright (c) 2019 Status Research & Development GmbH
## Licensed under either of
##  * Apache License, version 2.0, ([LICENSE-APACHE](LICENSE-APACHE))
##  * MIT license ([LICENSE-MIT](LICENSE-MIT))
## at your option.
## This file may not be copied, modified, or distributed except according to
## those terms.

import chronos
import nimcrypto/utils, chronicles
import types,
       ../../connection,
       ../../varint,
       ../../vbuffer,
       ../../stream/lpstream

logScope:
  topic = "MplexCoder"

const DefaultChannelSize* = 1 shl 20

type
  Msg* = tuple
    id: uint
    msgType: MessageType
    data: seq[byte]

proc readMplexVarint(conn: Connection): Future[uint] {.async, gcsafe.} =
  var
    varint: uint
    length: int
    res: VarintStatus
    buffer = newSeq[byte](10)

  try:
    for i in 0..<len(buffer):
      await conn.readExactly(addr buffer[i], 1)
      res = PB.getUVarint(buffer.toOpenArray(0, i), length, varint)
      if res == VarintStatus.Success:
        break
    if res != VarintStatus.Success:
      raise newInvalidVarintException()
    if varint.int > DefaultReadSize:
      raise newInvalidVarintSizeException()
    return varint
  except LPStreamIncompleteError as exc:
    trace "unable to read varint", exc = exc.msg
    raise exc

proc readMsg*(conn: Connection): Future[Msg] {.async, gcsafe.} =
  let headerVarint = await conn.readMplexVarint()
  trace "read header varint", varint = headerVarint

  let dataLenVarint = await conn.readMplexVarint()
  trace "read data len varint", varint = dataLenVarint

  var data: seq[byte] = newSeq[byte](dataLenVarint.int)
  if dataLenVarint.int > 0:
<<<<<<< HEAD
    data = await conn.read(dataLenVarint.int)
    trace "read data", len = data.len(), data = data
=======
    await conn.readExactly(addr data[0], dataLenVarint.int)
    trace "read data", data = data.len
>>>>>>> c4eca25e

  let header = headerVarint
  result = (header shr 3, MessageType(header and 0x7), data)

proc writeMsg*(conn: Connection,
               id: uint,
               msgType: MessageType,
               data: seq[byte] = @[]) {.async, gcsafe.} =
  trace "seding data over mplex", id,
                                  msgType,
                                  data = data.len
  ## write lenght prefixed
  var buf = initVBuffer()
  buf.writePBVarint(id shl 3 or ord(msgType).uint)
  buf.writePBVarint(data.len().uint) # size should be always sent
  buf.finish()
  try:
    await conn.write(buf.buffer & data)
  except LPStreamIncompleteError as exc:
    trace "unable to send message", exc = exc.msg

proc writeMsg*(conn: Connection,
               id: uint,
               msgType: MessageType,
               data: string) {.async, gcsafe.} =
  result = conn.writeMsg(id, msgType, cast[seq[byte]](data))<|MERGE_RESOLUTION|>--- conflicted
+++ resolved
@@ -57,13 +57,8 @@
 
   var data: seq[byte] = newSeq[byte](dataLenVarint.int)
   if dataLenVarint.int > 0:
-<<<<<<< HEAD
     data = await conn.read(dataLenVarint.int)
     trace "read data", len = data.len(), data = data
-=======
-    await conn.readExactly(addr data[0], dataLenVarint.int)
-    trace "read data", data = data.len
->>>>>>> c4eca25e
 
   let header = headerVarint
   result = (header shr 3, MessageType(header and 0x7), data)
