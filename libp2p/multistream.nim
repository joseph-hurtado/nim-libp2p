## Nim-LibP2P
## Copyright (c) 2019 Status Research & Development GmbH
## Licensed under either of
##  * Apache License, version 2.0, ([LICENSE-APACHE](LICENSE-APACHE))
##  * MIT license ([LICENSE-MIT](LICENSE-MIT))
## at your option.
## This file may not be copied, modified, or distributed except according to
## those terms.

import strutils, tables
import chronos, chronicles, stew/byteutils
import stream/connection,
       vbuffer,
       protocols/protocol

logScope:
  topics = "multistream"

const
  MsgSize* = 64*1024
  Codec* = "/multistream/1.0.0"

  MSCodec* = "\x13" & Codec & "\n"
  Na* = "\x03na\n"
  Ls* = "\x03ls\n"

type
  Matcher* = proc (proto: string): bool {.gcsafe.}

  HandlerHolder* = object
    protos*: seq[string]
    protocol*: LPProtocol
    match*: Matcher

  MultistreamSelect* = ref object of RootObj
    handlers*: seq[HandlerHolder]
    codec*: string

proc newMultistream*(): MultistreamSelect =
  new result
  result.codec = MSCodec

template validateSuffix(str: string): untyped =
    if str.endsWith("\n"):
      str.removeSuffix("\n")
    else:
      raise newException(CatchableError, "MultistreamSelect failed, malformed message")

proc select*(m: MultistreamSelect,
             conn: Connection,
             proto: seq[string]):
             Future[string] {.async.} =
  trace "initiating handshake", codec = m.codec
  ## select a remote protocol
  await conn.write(m.codec) # write handshake
  if proto.len() > 0:
    trace "selecting proto", proto = proto[0]
    await conn.writeLp((proto[0] & "\n")) # select proto

  var s = string.fromBytes((await conn.readLp(1024))) # read ms header
  validateSuffix(s)

  if s != Codec:
    notice "handshake failed", codec = s
    raise newException(CatchableError, "MultistreamSelect handshake failed")
  else:
    trace "multistream handshake success"

  if proto.len() == 0: # no protocols, must be a handshake call
    return Codec
  else:
    s = string.fromBytes(await conn.readLp(1024)) # read the first proto
    validateSuffix(s)
    trace "reading first requested proto"
    if s == proto[0]:
      trace "successfully selected ", proto = proto[0]
      return proto[0]
    elif proto.len > 1:
      # Try to negotiate alternatives
      let protos = proto[1..<proto.len()]
      trace "selecting one of several protos", protos = protos
      for p in protos:
        trace "selecting proto", proto = p
        await conn.writeLp((p & "\n")) # select proto
        s = string.fromBytes(await conn.readLp(1024)) # read the first proto
        validateSuffix(s)
        if s == p:
          trace "selected protocol", protocol = s
          return s
      return ""
    else:
      # No alternatives, fail
      return ""

proc select*(m: MultistreamSelect,
             conn: Connection,
             proto: string): Future[bool] {.async.} =
  if proto.len > 0:
    return (await m.select(conn, @[proto])) == proto
  else:
    return (await m.select(conn, @[])) == Codec

proc select*(m: MultistreamSelect, conn: Connection): Future[bool] =
  m.select(conn, "")

proc list*(m: MultistreamSelect,
           conn: Connection): Future[seq[string]] {.async.} =
  ## list remote protos requests on connection
  if not await m.select(conn):
    return

  await conn.write(Ls) # send ls

  var list = newSeq[string]()
  let ms = string.fromBytes(await conn.readLp(1024))
  for s in ms.split("\n"):
    if s.len() > 0:
      list.add(s)

  result = list

proc handle*(m: MultistreamSelect, conn: Connection, active: bool = false) {.async, gcsafe.} =
  trace "handle: starting multistream handling", handshaked = active
  var handshaked = active
  try:
    while not conn.atEof:
      var ms = string.fromBytes(await conn.readLp(1024))
      validateSuffix(ms)

      if not handshaked and ms != Codec:
        error "expected handshake message", instead=ms
        raise newException(CatchableError,
                           "MultistreamSelect handling failed, invalid first message")

      trace "handle: got request", ms
      if ms.len() <= 0:
        trace "handle: invalid proto"
        await conn.write(Na)

      if m.handlers.len() == 0:
        trace "handle: sending `na` for protocol", protocol = ms
        await conn.write(Na)
        continue

      case ms:
      of "ls":
        trace "handle: listing protos"
        var protos = ""
        for h in m.handlers:
          for proto in h.protos:
            protos &= (proto & "\n")
        await conn.writeLp(protos)
      of Codec:
        if not handshaked:
          await conn.write(m.codec)
          handshaked = true
        else:
          trace "handle: sending `na` for duplicate handshake while handshaked"
          await conn.write(Na)
      else:
        for h in m.handlers:
          if (not isNil(h.match) and h.match(ms)) or h.protos.contains(ms):
            trace "found handler", protocol = ms
            await conn.writeLp(ms & "\n")
            await h.protocol.handler(conn, ms)
            return
        debug "no handlers", protocol = ms
        await conn.write(Na)
  except CancelledError as exc:
    await conn.close()
    raise exc
  except CatchableError as exc:
    trace "exception in multistream", exc = exc.msg
    await conn.close()
  finally:
    trace "leaving multistream loop"

<<<<<<< HEAD
proc addHandler*[T: LPProtocol](m: MultistreamSelect,
                                codecs: seq[string],
                                protocol: T,
                                matcher: Matcher = nil) =
  # trace "registering protocol", protos = codecs
  m.handlers.add(HandlerHolder(protos: codecs,
                               protocol: protocol,
                               match: matcher))

proc addHandler*[T: LPProtocol](m: MultistreamSelect,
                                codec: string,
                                protocol: T,
                                matcher: Matcher = nil) =
  addHandler(m, @[codec], protocol, matcher)

proc addHandler*[T: LPProtoHandler](m: MultistreamSelect,
                                    codec: string,
                                    handler: T,
                                    matcher: Matcher = nil) =
=======
proc addHandler*(m: MultistreamSelect,
                 codec: string,
                 protocol: LPProtocol,
                 matcher: Matcher = nil) =
  ## register a protocol
  trace "registering protocol", codec = codec
  m.handlers.add(HandlerHolder(proto: codec,
                               protocol: protocol,
                               match: matcher))

proc addHandler*(m: MultistreamSelect,
                 codec: string,
                 handler: LPProtoHandler,
                 matcher: Matcher = nil) =
>>>>>>> ab864fc7
  ## helper to allow registering pure handlers
  trace "registering proto handler", proto = codec
  let protocol = new LPProtocol
  protocol.codec = codec
  protocol.handler = handler

  m.handlers.add(HandlerHolder(protos: @[codec],
                               protocol: protocol,
                               match: matcher))<|MERGE_RESOLUTION|>--- conflicted
+++ resolved
@@ -175,42 +175,25 @@
   finally:
     trace "leaving multistream loop"
 
-<<<<<<< HEAD
-proc addHandler*[T: LPProtocol](m: MultistreamSelect,
-                                codecs: seq[string],
-                                protocol: T,
-                                matcher: Matcher = nil) =
-  # trace "registering protocol", protos = codecs
+proc addHandler*(m: MultistreamSelect,
+                 codecs: seq[string],
+                 protocol: LPProtocol,
+                 matcher: Matcher = nil) =
+  trace "registering protocols", protos = codecs
   m.handlers.add(HandlerHolder(protos: codecs,
                                protocol: protocol,
                                match: matcher))
 
-proc addHandler*[T: LPProtocol](m: MultistreamSelect,
-                                codec: string,
-                                protocol: T,
-                                matcher: Matcher = nil) =
-  addHandler(m, @[codec], protocol, matcher)
-
-proc addHandler*[T: LPProtoHandler](m: MultistreamSelect,
-                                    codec: string,
-                                    handler: T,
-                                    matcher: Matcher = nil) =
-=======
 proc addHandler*(m: MultistreamSelect,
                  codec: string,
                  protocol: LPProtocol,
                  matcher: Matcher = nil) =
-  ## register a protocol
-  trace "registering protocol", codec = codec
-  m.handlers.add(HandlerHolder(proto: codec,
-                               protocol: protocol,
-                               match: matcher))
+  addHandler(m, @[codec], protocol, matcher)
 
 proc addHandler*(m: MultistreamSelect,
                  codec: string,
                  handler: LPProtoHandler,
                  matcher: Matcher = nil) =
->>>>>>> ab864fc7
   ## helper to allow registering pure handlers
   trace "registering proto handler", proto = codec
   let protocol = new LPProtocol
