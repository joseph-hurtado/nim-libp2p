--- conflicted
+++ resolved
@@ -14,13 +14,9 @@
        ../../stream/lpstream,
        ../../crypto/crypto,
        ../../crypto/ecnist,
-<<<<<<< HEAD
        ../../peer,
-       ../../stream/simplestream
-=======
-       ../../protobuf/minprotobuf,
-       ../../peer
->>>>>>> c4eca25e
+       ../../stream/simplestream,
+       ../../protobuf/minprotobuf
 export hmac, sha2, sha, hash, rijndael, bcmode
 
 logScope:
@@ -418,7 +414,6 @@
   else:
     trace "Secure handshake succeeded"
 
-<<<<<<< HEAD
 proc handleConn(s: Secio, conn: Connection): Future[Connection] {.async, gcsafe.} =
   var sconn = await s.handshake(conn)
   proc writeHandler(data: seq[byte]) {.async, gcsafe.} =
@@ -441,8 +436,6 @@
 
   result.peerInfo = PeerInfo.init(sconn.peerInfo.publicKey.get())
 
-=======
->>>>>>> c4eca25e
 method init(s: Secio) {.gcsafe.} =
   procCall Secure(s).init()
   s.codec = SecioCodec
