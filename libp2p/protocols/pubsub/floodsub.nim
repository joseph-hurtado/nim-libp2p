## Nim-LibP2P
## Copyright (c) 2019 Status Research & Development GmbH
## Licensed under either of
##  * Apache License, version 2.0, ([LICENSE-APACHE](LICENSE-APACHE))
##  * MIT license ([LICENSE-MIT](LICENSE-MIT))
## at your option.
## This file may not be copied, modified, or distributed except according to
## those terms.

import sequtils, tables, sets, strutils
import chronos, chronicles, metrics
import pubsub,
       pubsubpeer,
       timedcache,
       rpc/[messages, message],
       ../../stream/connection,
       ../../peerid,
       ../../peerinfo,
       ../../utility,
       ../../errors

logScope:
  topics = "floodsub"

const FloodSubCodec* = "/floodsub/1.0.0"

type
  FloodSub* = ref object of PubSub
    floodsub*: Table[string, HashSet[string]] # topic to remote peer map
    seen*: TimedCache[string]                 # list of messages forwarded to peers

method subscribeTopic*(f: FloodSub,
                       topic: string,
                       subscribe: bool,
                       peerId: string) {.gcsafe, async.} =
  await procCall PubSub(f).subscribeTopic(topic, subscribe, peerId)

  if topic notin f.floodsub:
    f.floodsub[topic] = initHashSet[string]()

  if subscribe:
    trace "adding subscription for topic", peer = peerId, name = topic
    # subscribe the peer to the topic
    f.floodsub[topic].incl(peerId)
  else:
    trace "removing subscription for topic", peer = peerId, name = topic
    # unsubscribe the peer from the topic
    f.floodsub[topic].excl(peerId)

method handleDisconnect*(f: FloodSub, peer: PubSubPeer) =
  ## handle peer disconnects
  for t in toSeq(f.floodsub.keys):
    if t in f.floodsub:
      f.floodsub[t].excl(peer.id)

  procCall PubSub(f).handleDisconnect(peer)

method rpcHandler*(f: FloodSub,
                   peer: PubSubPeer,
                   rpcMsgs: seq[RPCMsg]) {.async.} =
  await procCall PubSub(f).rpcHandler(peer, rpcMsgs)

  for m in rpcMsgs:                                  # for all RPC messages
    if m.messages.len > 0:                           # if there are any messages
      var toSendPeers: HashSet[string] = initHashSet[string]()
      for msg in m.messages:                         # for every message
        let msgId = f.msgIdProvider(msg)
        logScope: msgId

        if msgId notin f.seen:
          f.seen.put(msgId)                          # add the message to the seen cache

          if f.verifySignature and not msg.verify(peer.peerInfo):
            trace "dropping message due to failed signature verification"
            continue

          if not (await f.validate(msg)):
            trace "dropping message due to failed validation"
            continue

          for t in msg.topicIDs:                     # for every topic in the message
            if t in f.floodsub:
              toSendPeers.incl(f.floodsub[t])        # get all the peers interested in this topic
            if t in f.topics:                        # check that we're subscribed to it
              for h in f.topics[t].handler:
                trace "calling handler for message", topicId = t,
                                                     localPeer = f.peerInfo.id,
                                                     fromPeer = msg.fromPeer.pretty

                try:
                  await h(t, msg.data)                 # trigger user provided handler
                except CatchableError as exc:
                  trace "exception in message handler", exc = exc.msg

        # forward the message to all peers interested in it
        let (published, failed) = await f.sendHelper(toSendPeers, m.messages)
        for p in failed:
          let peer = f.peers.getOrDefault(p)
          if not(isNil(peer)):
            f.handleDisconnect(peer) # cleanup failed peers

        trace "forwared message to peers", peers = published.len

method init*(f: FloodSub) =
  proc handler(conn: Connection, proto: string) {.async.} =
    ## main protocol handler that gets triggered on every
    ## connection for a protocol string
    ## e.g. ``/floodsub/1.0.0``, etc...
    ##

    await f.handleConn(conn, proto)

  f.handler = handler
  f.codec = FloodSubCodec

method subscribePeer*(p: FloodSub,
                      conn: Connection) =
  procCall PubSub(p).subscribePeer(conn)
  asyncCheck p.handleConn(conn, FloodSubCodec)

method publish*(f: FloodSub,
                topic: string,
                data: seq[byte]): Future[int] {.async.} =
  # base returns always 0
  discard await procCall PubSub(f).publish(topic, data)

  if data.len <= 0 or topic.len <= 0:
    trace "topic or data missing, skipping publish"
    return

  if topic notin f.floodsub:
    trace "missing peers for topic, skipping publish"
    return

  trace "publishing on topic", name = topic
  let msg = Message.init(f.peerInfo, data, topic, f.sign)
  # start the future but do not wait yet
  let (published, failed) = await f.sendHelper(f.floodsub.getOrDefault(topic), @[msg])
  for p in failed:
    let peer = f.peers.getOrDefault(p)
    f.handleDisconnect(peer) # cleanup failed peers

  libp2p_pubsub_messages_published.inc(labelValues = [topic])

<<<<<<< HEAD
  return sent.filterIt(not it.failed).len
=======
  trace "published message to peers", peers = published.len,
                                      msg = msg.shortLog()
  return published.len
>>>>>>> a52763cc

method unsubscribe*(f: FloodSub,
                    topics: seq[TopicPair]) {.async.} =
  await procCall PubSub(f).unsubscribe(topics)

  for p in f.peers.values:
    await f.sendSubs(p, topics.mapIt(it.topic).deduplicate(), false)

method initPubSub*(f: FloodSub) =
  procCall PubSub(f).initPubSub()
  f.peers = initTable[string, PubSubPeer]()
  f.topics = initTable[string, Topic]()
  f.floodsub = initTable[string, HashSet[string]]()
  f.seen = newTimedCache[string](2.minutes)
  f.init()<|MERGE_RESOLUTION|>--- conflicted
+++ resolved
@@ -142,13 +142,9 @@
 
   libp2p_pubsub_messages_published.inc(labelValues = [topic])
 
-<<<<<<< HEAD
-  return sent.filterIt(not it.failed).len
-=======
   trace "published message to peers", peers = published.len,
                                       msg = msg.shortLog()
   return published.len
->>>>>>> a52763cc
 
 method unsubscribe*(f: FloodSub,
                     topics: seq[TopicPair]) {.async.} =
