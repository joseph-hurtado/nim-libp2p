--- conflicted
+++ resolved
@@ -611,20 +611,6 @@
   if pubSubPeer.isNil:
     return
 
-<<<<<<< HEAD
-  if not(isNil(peer)) and peer.peerInfo notin g.conns:
-    for t in toSeq(g.gossipsub.keys):
-      g.gossipsub.removePeer(t, peer)
-    
-    when defined(libp2p_expensive_metrics):
-        libp2p_gossipsub_peers_per_topic_gossipsub
-          .set(g.gossipsub.peers(t).int64, labelValues = [t])
-
-    for t in toSeq(g.mesh.keys):
-      if peer in g.mesh[t]:
-        g.pruned(peer, t)
-      g.mesh.removePeer(t, peer)
-=======
   for t in toSeq(g.gossipsub.keys):
     g.gossipsub.removePeer(t, pubSubPeer)
 
@@ -633,8 +619,9 @@
         .set(g.gossipsub.peers(t).int64, labelValues = [t])
 
   for t in toSeq(g.mesh.keys):
+    if peer in g.mesh[t]:
+        g.pruned(peer, t)
     g.mesh.removePeer(t, pubSubPeer)
->>>>>>> b76b3e0e
 
     when defined(libp2p_expensive_metrics):
       libp2p_gossipsub_peers_per_topic_mesh
@@ -647,7 +634,6 @@
       libp2p_gossipsub_peers_per_topic_fanout
         .set(g.fanout.peers(t).int64, labelValues = [t])
 
-<<<<<<< HEAD
     # TODO
     # if peer.peerInfo.maintain:
     #   for t in toSeq(g.explicit.keys):
@@ -663,13 +649,7 @@
     for topic, info in g.peerStats[peer].topicInfos.mpairs:
       info.firstMessageDeliveries = 0
 
-method subscribePeer*(p: GossipSub,
-                      conn: Connection) =
-  procCall PubSub(p).subscribePeer(conn)
-  asyncCheck p.handleConn(conn, GossipSubCodec)
-=======
   procCall FloodSub(g).unsubscribePeer(peer)
->>>>>>> b76b3e0e
 
 method subscribeTopic*(g: GossipSub,
                        topic: string,
@@ -839,14 +819,9 @@
 
         g.seen.put(msgId)                        # add the message to the seen cache
 
-<<<<<<< HEAD
-        if g.verifySignature and not msg.verify(peer.peerInfo):
-          trace "dropping message due to failed signature verification", peer
-          g.punishPeer(peer, msg)
-=======
         if g.verifySignature and not msg.verify(peer.peerId):
           trace "dropping message due to failed signature verification"
->>>>>>> b76b3e0e
+          g.punishPeer(peer, msg)
           continue
 
         if not (await g.validate(msg)):
@@ -949,17 +924,10 @@
       if topic in g.mesh:
         let peers = g.mesh.getOrDefault(topic)
         g.mesh.del(topic)
-
-<<<<<<< HEAD
-        var pending = newSeq[Future[void]]()
         for peer in peers:
           g.pruned(peer, topic)
-          pending.add(peer.sendPrune(@[topic]))
-        checkFutures(await allFinished(pending))
-=======
         let prune = RPCMsg(control: some(ControlMessage(prune: @[ControlPrune(topicID: topic)])))
         discard await g.broadcast(toSeq(peers), prune, DefaultSendTimeout)
->>>>>>> b76b3e0e
 
 method unsubscribeAll*(g: GossipSub, topic: string) {.async.} =
   await procCall PubSub(g).unsubscribeAll(topic)
@@ -967,17 +935,10 @@
   if topic in g.mesh:
     let peers = g.mesh.getOrDefault(topic)
     g.mesh.del(topic)
-
-<<<<<<< HEAD
-    var pending = newSeq[Future[void]]()
     for peer in peers:
       g.pruned(peer, topic)
-      pending.add(peer.sendPrune(@[topic]))
-    checkFutures(await allFinished(pending))
-=======
     let prune = RPCMsg(control: some(ControlMessage(prune: @[ControlPrune(topicID: topic)])))
     discard await g.broadcast(toSeq(peers), prune, DefaultSendTimeout)
->>>>>>> b76b3e0e
 
 method publish*(g: GossipSub,
                 topic: string,
