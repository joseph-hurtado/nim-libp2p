## Nim-LibP2P
## Copyright (c) 2019 Status Research & Development GmbH
## Licensed under either of
##  * Apache License, version 2.0, ([LICENSE-APACHE](LICENSE-APACHE))
##  * MIT license ([LICENSE-MIT](LICENSE-MIT))
## at your option.
## This file may not be copied, modified, or distributed except according to
## those terms.

import std/[tables, sets, options, sequtils, random, algorithm]
import chronos, chronicles, metrics
import pubsub,
       floodsub,
       pubsubpeer,
       peertable,
       mcache,
       timedcache,
       rpc/[messages, message],
       ../protocol,
       ../../peerinfo,
       ../../stream/connection,
       ../../peerid,
       ../../errors,
       ../../utility
import stew/results
export results

logScope:
  topics = "gossipsub"

const
  GossipSubCodec* = "/meshsub/1.1.0"
  GossipSubCodec_10* = "/meshsub/1.0.0"

# overlay parameters
const
  GossipSubD* = 6
  GossipSubDlo* = 4
  GossipSubDhi* = 12

# gossip parameters
const
  GossipSubHistoryLength* = 5
  GossipSubHistoryGossip* = 3
  GossipBackoffPeriod* = 1.minutes

# heartbeat interval
const
  GossipSubHeartbeatInitialDelay* = 100.millis
  GossipSubHeartbeatInterval* = 1.seconds

# fanout ttl
const 
  GossipSubFanoutTTL* = 1.minutes

type
  TopicInfo* = object
    # gossip 1.1 related
    graftTime: Moment
    meshTime: Duration
    inMesh: bool
    meshMessageDeliveriesActive: bool
    firstMessageDeliveries: float64
    meshMessageDeliveries: float64
    meshFailurePenalty: float64
    invalidMessageDeliveries: float64

  TopicParams* = object
    topicWeight*: float64

    # p1
    timeInMeshWeight*: float64
    timeInMeshQuantum*: Duration
    timeInMeshCap*: float64

    # p2
    firstMessageDeliveriesWeight*: float64
    firstMessageDeliveriesDecay*: float64
    firstMessageDeliveriesCap*: float64

    # p3
    meshMessageDeliveriesWeight*: float64
    meshMessageDeliveriesDecay*: float64
    meshMessageDeliveriesThreshold*: float64
    meshMessageDeliveriesCap*: float64
    meshMessageDeliveriesActivation*: Duration
    meshMessageDeliveriesWindow*: Duration

    # p3b
    meshFailurePenaltyWeight*: float64
    meshFailurePenaltyDecay*: float64

    # p4
    invalidMessageDeliveriesWeight*: float64
    invalidMessageDeliveriesDecay*: float64

  PeerStats* = object
    topicInfos*: Table[string, TopicInfo]
    expire*: Moment # updated on disconnect, to retain scores until expire

  GossipSubParams* = object
    pruneBackoff*: Duration
    floodPublish*: bool
    gossipFactor*: float64
    dScore*: int
    dOut*: int

    gossipThreshold*: float64
    publishThreshold*: float64
    graylistThreshold*: float64
    acceptPXThreshold*: float64
    opportunisticGraftThreshold*: float64
    decayInterval*: Duration
    decayToZero*: float64
    retainScore*: Duration

    appSpecificWeight*: float64
    ipColocationFactorWeight*: float64
    ipColocationFactorThreshold*: float64
    behaviourPenaltyWeight*: float64
    behaviourPenaltyDecay*: float64

  GossipSub* = ref object of FloodSub
    mesh*: PeerTable                           # peers that we send messages to when we are subscribed to the topic
    fanout*: PeerTable                         # peers that we send messages to when we're not subscribed to the topic
    gossipsub*: PeerTable                      # peers that are subscribed to a topic
    explicit*: PeerTable                       # directpeers that we keep alive explicitly
    explicitPeers*: HashSet[string]            # explicit (always connected/forward) peers
    lastFanoutPubSub*: Table[string, Moment]   # last publish time for fanout topics
    gossip*: Table[string, seq[ControlIHave]]  # pending gossip
    control*: Table[string, ControlMessage]    # pending control messages
    mcache*: MCache                            # messages cache
    heartbeatFut: Future[void]                 # cancellation future for heartbeat interval
    heartbeatRunning: bool
    heartbeatLock: AsyncLock                   # heartbeat lock to prevent two consecutive concurrent heartbeats

<<<<<<< HEAD
    peerStats: Table[PubSubPeer, PeerStats]
    parameters*: GossipSubParams
    topicParams*: Table[string, TopicParams]

    heartbeatEvents*: seq[AsyncEvent]

    when not defined(release):
      prunedPeers: HashSet[PubSubPeer]

declareGauge(libp2p_gossipsub_peers_per_topic_mesh,
  "gossipsub peers per topic in mesh",
  labels = ["topic"])
=======
when defined(libp2p_expensive_metrics):
  declareGauge(libp2p_gossipsub_peers_per_topic_mesh,
    "gossipsub peers per topic in mesh",
    labels = ["topic"])
>>>>>>> 6ffd5be0

  declareGauge(libp2p_gossipsub_peers_per_topic_fanout,
    "gossipsub peers per topic in fanout",
    labels = ["topic"])

  declareGauge(libp2p_gossipsub_peers_per_topic_gossipsub,
    "gossipsub peers per topic in gossipsub",
    labels = ["topic"])

proc init*(_: type[GossipSubParams]): GossipSubParams =
  GossipSubParams(
      pruneBackoff: 1.minutes,
      floodPublish: true,
      gossipFactor: 0.25,
      dScore: 4,
      dOut: 2,
      gossipThreshold: -10,
      publishThreshold: -100,
      graylistThreshold: -10000,
      opportunisticGraftThreshold: 1,
      decayInterval: 1.seconds,
      decayToZero: 0.01,
      retainScore: 10.seconds,
      appSpecificWeight: 1.0,
      ipColocationFactorWeight: 0.0,
      ipColocationFactorThreshold: 1.0,
      behaviourPenaltyWeight: -1.0,
      behaviourPenaltyDecay: 0.999,
    )

proc validateParameters*(parameters: GossipSubParams): Result[void, cstring] =
  if  (parameters.dOut >= GossipSubDlo) or 
      (parameters.dOut > (GossipSubD div 2)):
    err("gossipsub: dOut parameter error, Number of outbound connections to keep in the mesh. Must be less than D_lo and at most D/2")
  elif parameters.gossipThreshold >= 0:
    err("gossipsub: gossipThreshold parameter error, Must be < 0")
  elif parameters.publishThreshold >= parameters.gossipThreshold:
    err("gossipsub: publishThreshold parameter error, Must be < gossipThreshold")
  elif parameters.graylistThreshold >= parameters.publishThreshold:
    err("gossipsub: graylistThreshold parameter error, Must be < publishThreshold")
  elif parameters.acceptPXThreshold < 0:
    err("gossipsub: acceptPXThreshold parameter error, Must be >= 0")
  elif parameters.opportunisticGraftThreshold < 0:
    err("gossipsub: opportunisticGraftThreshold parameter error, Must be >= 0")
  elif parameters.decayToZero > 0.5 or parameters.decayToZero <= 0.0:
    err("gossipsub: decayToZero parameter error, Should be close to 0.0")
  elif parameters.appSpecificWeight < 0:
    err("gossipsub: appSpecificWeight parameter error, Must be positive")
  elif parameters.ipColocationFactorWeight > 0:
    err("gossipsub: ipColocationFactorWeight parameter error, Must be negative or 0")
  elif parameters.ipColocationFactorThreshold < 1.0:
    err("gossipsub: ipColocationFactorThreshold parameter error, Must be at least 1")
  elif parameters.behaviourPenaltyWeight >= 0:
    err("gossipsub: behaviourPenaltyWeight parameter error, Must be negative")
  elif parameters.behaviourPenaltyDecay < 0 or parameters.behaviourPenaltyDecay >= 1:
    err("gossipsub: behaviourPenaltyDecay parameter error, Must be between 0 and 1")
  else:
    ok()

proc init*(_: type[TopicParams]): TopicParams =
  TopicParams(
    topicWeight: 1.0,
    timeInMeshWeight: 0.01,
    timeInMeshQuantum: 1.seconds,
    timeInMeshCap: 10.0,
    firstMessageDeliveriesWeight: 1.0,
    firstMessageDeliveriesDecay: 0.5,
    firstMessageDeliveriesCap: 10.0,
    meshMessageDeliveriesWeight: -1.0,
    meshMessageDeliveriesDecay: 0.5,
    meshMessageDeliveriesCap: 10,
    meshMessageDeliveriesThreshold: 5,
    meshMessageDeliveriesWindow: 5.milliseconds,
    meshMessageDeliveriesActivation: 10.seconds,
    meshFailurePenaltyWeight: -1.0,
    meshFailurePenaltyDecay: 0.5,
    invalidMessageDeliveriesWeight: -1.0,
    invalidMessageDeliveriesDecay: 0.5
  )

proc validateParameters*(parameters: TopicParams): Result[void, cstring] =
  if parameters.timeInMeshWeight <= 0.0 or parameters.timeInMeshWeight > 1.0:
    err("gossipsub: timeInMeshWeight parameter error, Must be a small positive value")
  elif parameters.timeInMeshCap <= 0.0:
    err("gossipsub: timeInMeshCap parameter error, Should be a positive value")
  elif parameters.firstMessageDeliveriesWeight <= 0.0:
    err("gossipsub: firstMessageDeliveriesWeight parameter error, Should be a positive value")
  elif parameters.meshMessageDeliveriesWeight >= 0.0:
    err("gossipsub: meshMessageDeliveriesWeight parameter error, Should be a negative value")
  elif parameters.meshMessageDeliveriesThreshold <= 0.0:
    err("gossipsub: meshMessageDeliveriesThreshold parameter error, Should be a positive value")
  elif parameters.meshMessageDeliveriesCap < parameters.meshMessageDeliveriesThreshold:
    err("gossipsub: meshMessageDeliveriesCap parameter error, Should be >= meshMessageDeliveriesThreshold")
  elif parameters.meshMessageDeliveriesWindow > 100.milliseconds:
    err("gossipsub: meshMessageDeliveriesWindow parameter error, Should be small, 1-5ms")
  elif parameters.meshFailurePenaltyWeight >= 0.0:
    err("gossipsub: meshFailurePenaltyWeight parameter error, Should be a negative value")
  elif parameters.invalidMessageDeliveriesWeight >= 0.0:
    err("gossipsub: invalidMessageDeliveriesWeight parameter error, Should be a negative value")
  else:
    ok()

method init*(g: GossipSub) =
  proc handler(conn: Connection, proto: string) {.async.} =
    ## main protocol handler that gets triggered on every
    ## connection for a protocol string
    ## e.g. ``/floodsub/1.0.0``, etc...
    ##

    if conn.peerInfo.maintain:
      g.explicitPeers.incl(conn.peerInfo.id)

    await g.handleConn(conn, proto)

  g.handler = handler
  g.codecs &= GossipSubCodec
  g.codecs &= GossipSubCodec_10

method handleConnect*(g: GossipSub, peer: PubSubPeer) =
  if peer notin g.peerStats:
    # new peer
    g.peerStats[peer] = PeerStats()
    return
  else:
    # we knew this peer
    discard

proc grafted(g: GossipSub, p: PubSubPeer, topic: string) =
  g.peerStats.withValue(p, stats) do:
    var info = stats.topicInfos.getOrDefault(topic)
    info.graftTime = Moment.now()
    info.meshTime = 0.seconds
    info.inMesh = true
    info.meshMessageDeliveriesActive = false

    # mgetOrPut does not work, so we gotta do this without referencing
    stats.topicInfos[topic] = info
    assert(g.peerStats[p].topicInfos[topic].inMesh == true)

    debug "grafted", p
  do:
    doAssert(false, "grafted: peerStats key not found for " & $p)

proc pruned(g: GossipSub, p: PubSubPeer, topic: string) =
  g.peerStats.withValue(p, stats) do:
    when not defined(release):
      g.prunedPeers.incl(p)

    var info = stats.topicInfos[topic]
    let topicParams = g.topicParams.mgetOrPut(topic, TopicParams.init())

    # penalize a peer that delivered no message
    let threshold = topicParams.meshMessageDeliveriesThreshold
    if info.inMesh and info.meshMessageDeliveriesActive and info.meshMessageDeliveries < threshold:
      let deficit = threshold - info.meshMessageDeliveries
      info.meshFailurePenalty += deficit * deficit

    info.inMesh = false

    # mgetOrPut does not work, so we gotta do this without referencing
    stats.topicInfos[topic] = info

    debug "pruned", p
  do:
    when not defined(release):
      if p in g.prunedPeers:
        doAssert(false, "pruned: Dupe prune " & $p)
      else:
        doAssert(false, "pruned: TopicInfo key not found for " & $p)
    else:
      doAssert(false, "pruned: TopicInfo key not found for " & $p)

proc replenishFanout(g: GossipSub, topic: string) =
  ## get fanout peers for a topic
  trace "about to replenish fanout"

  if g.fanout.peers(topic) < GossipSubDLo:
    trace "replenishing fanout", peers = g.fanout.peers(topic)
    if topic in g.gossipsub:
      for peer in g.gossipsub[topic]:
        if g.fanout.addPeer(topic, peer):
          if g.fanout.peers(topic) == GossipSubD:
            break

  when defined(libp2p_expensive_metrics):
    libp2p_gossipsub_peers_per_topic_fanout
      .set(g.fanout.peers(topic).int64, labelValues = [topic])

  trace "fanout replenished with peers", peers = g.fanout.peers(topic)

proc rebalanceMesh(g: GossipSub, topic: string) {.async.} =
  logScope:
    topic

  trace "about to rebalance mesh"

  # create a mesh topic that we're subscribing to

  var
    grafts, prunes: seq[PubSubPeer]

  if g.mesh.peers(topic) < GossipSubDlo:
    trace "replenishing mesh", peers = g.mesh.peers(topic)
    # replenish the mesh if we're below Dlo
    grafts = toSeq(
      g.gossipsub.getOrDefault(topic, initHashSet[PubSubPeer]()) -
      g.mesh.getOrDefault(topic, initHashSet[PubSubPeer]())
    )

    logScope:
      meshPeers = g.mesh.peers(topic)
      grafts = grafts.len

    shuffle(grafts)

    # sort peers by score
    grafts.sort(proc (x, y: PubSubPeer): int =
      let
        peerx = x.score
        peery = y.score
      if peerx < peery: -1
      elif peerx == peery: 0
      else: 1)

    # Graft peers so we reach a count of D
    grafts.setLen(min(grafts.len, GossipSubD - g.mesh.peers(topic)))

    trace "getting peers", topic, peers = grafts.len

    for peer in grafts:
      if g.mesh.addPeer(topic, peer):
        g.grafted(peer, topic)
        g.fanout.removePeer(topic, peer)

  if g.mesh.peers(topic) > GossipSubDhi:
    # prune peers if we've gone over Dhi
    prunes = toSeq(g.mesh[topic])
    shuffle(prunes)
    prunes.setLen(prunes.len - GossipSubD) # .. down to D peers

    trace "about to prune mesh", prunes = prunes.len
    for peer in prunes:
      g.pruned(peer, topic)
      g.mesh.removePeer(topic, peer)

  when defined(libp2p_expensive_metrics):
    libp2p_gossipsub_peers_per_topic_gossipsub
      .set(g.gossipsub.peers(topic).int64, labelValues = [topic])

    libp2p_gossipsub_peers_per_topic_fanout
      .set(g.fanout.peers(topic).int64, labelValues = [topic])

    libp2p_gossipsub_peers_per_topic_mesh
      .set(g.mesh.peers(topic).int64, labelValues = [topic])

  # Send changes to peers after table updates to avoid stale state
  for p in grafts:
    await p.sendGraft(@[topic])
  for p in prunes:
    await p.sendPrune(@[topic])

  trace "mesh balanced, got peers", peers = g.mesh.peers(topic)

proc dropFanoutPeers(g: GossipSub) =
  # drop peers that we haven't published to in
  # GossipSubFanoutTTL seconds
  let now = Moment.now()
  for topic in toSeq(g.lastFanoutPubSub.keys):
    let val = g.lastFanoutPubSub[topic]
    if now > val:
      g.fanout.del(topic)
      g.lastFanoutPubSub.del(topic)
      trace "dropping fanout topic", topic

    when defined(libp2p_expensive_metrics):
      libp2p_gossipsub_peers_per_topic_fanout
        .set(g.fanout.peers(topic).int64, labelValues = [topic])

proc getGossipPeers(g: GossipSub): Table[string, ControlMessage] {.gcsafe.} =
  ## gossip iHave messages to peers
  ##

  trace "getting gossip peers (iHave)"
  let topics = toHashSet(toSeq(g.mesh.keys)) + toHashSet(toSeq(g.fanout.keys))
  let controlMsg = ControlMessage()
  for topic in topics:
    var allPeers = toSeq(g.gossipsub.getOrDefault(topic))
    shuffle(allPeers)

    let mesh = g.mesh.getOrDefault(topic)
    let fanout = g.fanout.getOrDefault(topic)

    let gossipPeers = mesh + fanout
    let mids = g.mcache.window(topic)
    if not mids.len > 0:
      continue

    if topic notin g.gossipsub:
      trace "topic not in gossip array, skipping", topicID = topic
      continue

    let ihave = ControlIHave(topicID: topic, messageIDs: toSeq(mids))
    for peer in allPeers:
      if result.len >= GossipSubD:
        trace "got gossip peers", peers = result.len
        break

      if peer in gossipPeers:
        continue

      if peer.id notin result:
        result[peer.id] = controlMsg

      result[peer.id].ihave.add(ihave)

func `/`(a, b: Duration): float64 =
  let
    fa = float64(a.nanoseconds) / 1000000000
    fb = float64(b.nanoseconds) / 1000000000
  fa / fb

proc updateScores(g: GossipSub) = # avoid async
  debug "updating scores", peers = g.peers.len
  
  let now = Moment.now()
  var evicting: seq[PubSubPeer]

  for peer, stats in g.peerStats.mpairs:
    debug "updating peer score", peer, gossipTopics = peer.topics.len

    if not peer.connected:
      if now > stats.expire:
        evicting.add(peer)
        debug "evicted peer from memory", peer
        continue

    # Per topic
    for topic, topicParams in g.topicParams:
      var info = stats.topicInfos.getOrDefault(topic)

      # Scoring
      var topicScore = 0'f64
      
      if info.inMesh:
        info.meshTime = now - info.graftTime
        if info.meshTime > topicParams.meshMessageDeliveriesActivation:
          info.meshMessageDeliveriesActive = true
        
        # TODO verify this `/` accuracy/correctnes
        var p1 = info.meshTime / topicParams.timeInMeshQuantum
        if p1 > topicParams.timeInMeshCap:
          p1 = topicParams.timeInMeshCap
        debug "p1", peer, p1
        topicScore += p1 * topicParams.timeInMeshWeight
      else:
        info.meshMessageDeliveriesActive = false

      topicScore += info.firstMessageDeliveries * topicParams.firstMessageDeliveriesWeight
      debug "p2", peer, p2 = info.firstMessageDeliveries

      if info.meshMessageDeliveriesActive:
        if info.meshMessageDeliveries < topicParams.meshMessageDeliveriesThreshold:
          let deficit = topicParams.meshMessageDeliveriesThreshold - info.meshMessageDeliveries
          let p3 = deficit * deficit
          debug "p3", peer, p3
          topicScore += p3 * topicParams.meshMessageDeliveriesWeight

      topicScore += info.meshFailurePenalty * topicParams.meshFailurePenaltyWeight
      debug "p3b", peer, p3b = info.meshFailurePenalty

      topicScore += info.invalidMessageDeliveries * info.invalidMessageDeliveries * topicParams.invalidMessageDeliveriesWeight
      debug "p4", p4 = info.invalidMessageDeliveries * info.invalidMessageDeliveries

      debug "updated peer topic's scores", peer, topic, info, topicScore

      peer.score += topicScore * topicParams.topicWeight

      # Score decay
      info.firstMessageDeliveries *= topicParams.firstMessageDeliveriesDecay
      if info.firstMessageDeliveries < g.parameters.decayToZero:
        info.firstMessageDeliveries = 0

      info.meshMessageDeliveries *= topicParams.meshMessageDeliveriesDecay
      if info.meshMessageDeliveries < g.parameters.decayToZero:
        info.meshMessageDeliveries = 0

      info.meshFailurePenalty *= topicParams.meshFailurePenaltyDecay
      if info.meshFailurePenalty < g.parameters.decayToZero:
        info.meshFailurePenalty = 0

      info.invalidMessageDeliveries *= topicParams.invalidMessageDeliveriesDecay
      if info.invalidMessageDeliveries < g.parameters.decayToZero:
        info.invalidMessageDeliveries = 0

      # Wrap up
      # commit our changes, mgetOrPut does NOT work as wanted with value types (lent?)
      stats.topicInfos[topic] = info
      
    debug "updated peer's score", peer, score = peer.score
  
  for peer in evicting:
    g.peerStats.del(peer)

proc heartbeat(g: GossipSub) {.async.} =
  while g.heartbeatRunning:
    try:
      trace "running heartbeat", instance = cast[int](g)

      g.updateScores()

      for t in toSeq(g.topics.keys):
        await g.rebalanceMesh(t)

        # prune every negative score peer
        let meshPeers = g.mesh.getOrDefault(t)
        var prunes: seq[Future[void]]
        for peer in meshPeers:
          if peer.score < 0.0:
            g.pruned(peer, t)
            g.mesh.removePeer(t, peer)
            prunes.add(peer.sendPrune(@[t]))
        prunes.allFinished.await.checkFutures()

      g.dropFanoutPeers()

      # replenish known topics to the fanout
      for t in toSeq(g.fanout.keys):
        g.replenishFanout(t)

      let peers = g.getGossipPeers()
      var sent: seq[Future[void]]
<<<<<<< HEAD
      for peer in peers.keys:
        if peer in g.peers:
          sent &= g.peers[peer].send(RPCMsg(control: some(peers[peer])))
      sent.allFinished.await.checkFutures()
=======
      for peer, control in peers:
        g.peers.withValue(peer, pubsubPeer) do:
          sent &= pubsubPeer[].send(RPCMsg(control: some(control)))
      checkFutures(await allFinished(sent))
>>>>>>> 6ffd5be0

      g.mcache.shift() # shift the cache
    except CancelledError as exc:
      raise exc
    except CatchableError as exc:
      warn "exception ocurred in gossipsub heartbeat", exc = exc.msg, trace = exc.getStackTrace()
      assert(false, "exception ocurred in gossipsub heartbeat")

    for trigger in g.heartbeatEvents:
      trace "firing heartbeat event", instance = cast[int](g)
      trigger.fire()

    await sleepAsync(GossipSubHeartbeatInterval)

method handleDisconnect*(g: GossipSub, peer: PubSubPeer) =
  ## handle peer disconnects
  ## 
  
  procCall FloodSub(g).handleDisconnect(peer)
<<<<<<< HEAD

  for t in toSeq(g.gossipsub.keys):
    g.gossipsub.removePeer(t, peer)
=======
>>>>>>> 6ffd5be0

  if not(isNil(peer)) and peer.peerInfo notin g.conns:
    for t in toSeq(g.gossipsub.keys):
      g.gossipsub.removePeer(t, peer)

<<<<<<< HEAD
  for t in toSeq(g.mesh.keys):
    if peer in g.mesh[t]:
      g.pruned(peer, t)
    g.mesh.removePeer(t, peer)
=======
      when defined(libp2p_expensive_metrics):
        libp2p_gossipsub_peers_per_topic_gossipsub
          .set(g.gossipsub.peers(t).int64, labelValues = [t])
>>>>>>> 6ffd5be0

    for t in toSeq(g.mesh.keys):
      g.mesh.removePeer(t, peer)

      when defined(libp2p_expensive_metrics):
        libp2p_gossipsub_peers_per_topic_mesh
          .set(g.mesh.peers(t).int64, labelValues = [t])

    for t in toSeq(g.fanout.keys):
      g.fanout.removePeer(t, peer)

      when defined(libp2p_expensive_metrics):
        libp2p_gossipsub_peers_per_topic_fanout
          .set(g.fanout.peers(t).int64, labelValues = [t])  

  if peer.peerInfo.maintain:
    for t in toSeq(g.explicit.keys):
      g.explicit.removePeer(t, peer)
    
    g.explicitPeers.excl(peer.id)
  
  # don't retain bad score peers
  if peer.score < 0.0:
    g.peerStats.del(peer)
    return

  g.peerStats[peer].expire = Moment.now() + g.parameters.retainScore
  for topic, info in g.peerStats[peer].topicInfos.mpairs:
    info.firstMessageDeliveries = 0

method subscribePeer*(p: GossipSub,
                      conn: Connection) =
  procCall PubSub(p).subscribePeer(conn)
  asyncCheck p.handleConn(conn, GossipSubCodec)

method subscribeTopic*(g: GossipSub,
                       topic: string,
                       subscribe: bool,
                       peerId: string) {.gcsafe, async.} =
  await procCall FloodSub(g).subscribeTopic(topic, subscribe, peerId)

  logScope:
    peer = peerId
    topic

  let peer = g.peers.getOrDefault(peerId)
  if peer == nil:
    # floodsub method logs a debug line already
    return

  g.handleConnect(peer)

  if subscribe:
    trace "peer subscribed to topic"
    # subscribe remote peer to the topic
    discard g.gossipsub.addPeer(topic, peer)
    if peerId in g.explicitPeers:
      discard g.explicit.addPeer(topic, peer)
  else:
    trace "peer unsubscribed from topic"
    # unsubscribe remote peer from the topic
    g.gossipsub.removePeer(topic, peer)
    g.mesh.removePeer(topic, peer)
    g.fanout.removePeer(topic, peer)
    if peerId in g.explicitPeers:
      g.explicit.removePeer(topic, peer)

<<<<<<< HEAD
  libp2p_gossipsub_peers_per_topic_mesh
    .set(g.mesh.peers(topic).int64, labelValues = [topic])
  libp2p_gossipsub_peers_per_topic_fanout
    .set(g.fanout.peers(topic).int64, labelValues = [topic])
  libp2p_gossipsub_peers_per_topic_gossipsub
    .set(g.gossipsub.peers(topic).int64, labelValues = [topic])
=======
    when defined(libp2p_expensive_metrics):
      libp2p_gossipsub_peers_per_topic_mesh
        .set(g.mesh.peers(topic).int64, labelValues = [topic])
      libp2p_gossipsub_peers_per_topic_fanout
        .set(g.fanout.peers(topic).int64, labelValues = [topic])

  when defined(libp2p_expensive_metrics):
    libp2p_gossipsub_peers_per_topic_gossipsub
      .set(g.gossipsub.peers(topic).int64, labelValues = [topic])
>>>>>>> 6ffd5be0

  trace "gossip peers", peers = g.gossipsub.peers(topic), topic

  # also rebalance current topic if we are subbed to
  if topic in g.topics:
    await g.rebalanceMesh(topic)

proc handleGraft(g: GossipSub,
                 peer: PubSubPeer,
                 grafts: seq[ControlGraft]): seq[ControlPrune] =
  for graft in grafts:
    let topic = graft.topicID
    logScope:
      peer = peer.id
      topic

    trace "peer grafted topic"

    # It is an error to GRAFT on a explicit peer
    if peer.peerInfo.maintain:
      trace "attempt to graft an explicit peer",  peer=peer.id, 
                                                  topicID=graft.topicID
      # and such an attempt should be logged and rejected with a PRUNE
      result.add(ControlPrune(topicID: graft.topicID))
      continue

    # If they send us a graft before they send us a subscribe, what should
    # we do? For now, we add them to mesh but don't add them to gossipsub.
    if peer notin g.peerStats:
      g.peerStats[peer] = PeerStats()
    if topic in g.topics:
      if g.mesh.peers(topic) < GossipSubDHi:
        # In the spec, there's no mention of DHi here, but implicitly, a
        # peer will be removed from the mesh on next rebalance, so we don't want
        # this peer to push someone else out
        if g.mesh.addPeer(topic, peer):
          g.grafted(peer, topic)
          g.fanout.removePeer(topic, peer)
        else:
          trace "peer already in mesh"
      else:
        result.add(ControlPrune(topicID: topic))
    else:
      debug "peer grafting topic we're not interested in"
      result.add(ControlPrune(topicID: topic))

    when defined(libp2p_expensive_metrics):
      libp2p_gossipsub_peers_per_topic_mesh
        .set(g.mesh.peers(topic).int64, labelValues = [topic])
      libp2p_gossipsub_peers_per_topic_fanout
        .set(g.fanout.peers(topic).int64, labelValues = [topic])

proc handlePrune(g: GossipSub, peer: PubSubPeer, prunes: seq[ControlPrune]) =
  for prune in prunes:
    trace "peer pruned topic", peer = peer.id, topic = prune.topicID

    g.pruned(peer, prune.topicID)
    g.mesh.removePeer(prune.topicID, peer)
    when defined(libp2p_expensive_metrics):
      libp2p_gossipsub_peers_per_topic_mesh
        .set(g.mesh.peers(prune.topicID).int64, labelValues = [prune.topicID])

proc handleIHave(g: GossipSub,
                 peer: PubSubPeer,
                 ihaves: seq[ControlIHave]): ControlIWant =
  for ihave in ihaves:
    trace "peer sent ihave",
      peer = peer.id, topic = ihave.topicID, msgs = ihave.messageIDs

    if ihave.topicID in g.mesh:
      for m in ihave.messageIDs:
        if m notin g.seen:
          result.messageIDs.add(m)

proc handleIWant(g: GossipSub,
                 peer: PubSubPeer,
                 iwants: seq[ControlIWant]): seq[Message] =
  for iwant in iwants:
    for mid in iwant.messageIDs:
      trace "peer sent iwant", peer = peer.id, messageID = mid
      let msg = g.mcache.get(mid)
      if msg.isSome:
        result.add(msg.get())

proc punishPeer(g: GossipSub, peer: PubSubPeer, msg: Message) =
  for t in msg.topicIDs:
    # ensure we init a new topic if unknown
    let _ = g.topicParams.mgetOrPut(t, TopicParams.init())
    # update stats
    var tstats = g.peerStats[peer].topicInfos.getOrDefault(t)
    tstats.invalidMessageDeliveries += 1
    g.peerStats[peer].topicInfos[t] = tstats

method rpcHandler*(g: GossipSub,
                  peer: PubSubPeer,
                  rpcMsgs: seq[RPCMsg]) {.async.} =
  await procCall PubSub(g).rpcHandler(peer, rpcMsgs)

  for m in rpcMsgs:                                  # for all RPC messages
    if m.messages.len > 0:                           # if there are any messages
      var toSendPeers: HashSet[PubSubPeer]
      for msg in m.messages:                         # for every message
        let msgId = g.msgIdProvider(msg)
        logScope: msgId

        if msgId in g.seen:
          trace "message already processed, skipping"
          continue

        trace "processing message"

        g.seen.put(msgId)                        # add the message to the seen cache

        if g.verifySignature and not msg.verify(peer.peerInfo):
          trace "dropping message due to failed signature verification", peer
          g.punishPeer(peer, msg)
          continue

        if not (await g.validate(msg)):
          trace "dropping message due to failed validation", peer
          g.punishPeer(peer, msg)
          continue

        # this shouldn't happen
        if g.peerInfo.peerId == msg.fromPeer:
          trace "skipping messages from self"
          continue

        for t in msg.topicIDs:                     # for every topic in the message
          let topicParams = g.topicParams.mgetOrPut(t, TopicParams.init())

                                                   # contribute to peer score first delivery
          var stats = g.peerStats[peer].topicInfos.getOrDefault(t)
          stats.firstMessageDeliveries += 1
          if stats.firstMessageDeliveries > topicParams.firstMessageDeliveriesCap:
            stats.firstMessageDeliveries = topicParams.firstMessageDeliveriesCap

                                                   # if in mesh add more delivery score
          if stats.inMesh:
            stats.meshMessageDeliveries += 1
            if stats.meshMessageDeliveries > topicParams.meshMessageDeliveriesCap:
              stats.meshMessageDeliveries = topicParams.meshMessageDeliveriesCap

                                                   # commit back to the table
          g.peerStats[peer].topicInfos[t] = stats

          if t in g.floodsub:
            toSendPeers.incl(g.floodsub[t])        # get all floodsub peers for topic

          if t in g.mesh:
            toSendPeers.incl(g.mesh[t])            # get all mesh peers for topic

          if t in g.explicit:
            toSendPeers.incl(g.explicit[t])        # always forward to explicit peers

          if t in g.topics:                        # if we're subscribed to the topic
            for h in g.topics[t].handler:
              trace "calling handler for message", topicId = t,
                                                   localPeer = g.peerInfo.id,
                                                   fromPeer = msg.fromPeer.pretty
              try:
                await h(t, msg.data)               # trigger user provided handler
              except CancelledError as exc:
                raise exc
              except CatchableError as exc:
                trace "exception in message handler", exc = exc.msg

      # forward the message to all peers interested in it
      let published = await g.publishHelper(toSendPeers, m.messages, DefaultSendTimeout)

      trace "forwared message to peers", peers = published

    var respControl: ControlMessage
    if m.control.isSome:
      let control = m.control.get()
      g.handlePrune(peer, control.prune)

      respControl.iwant.add(g.handleIHave(peer, control.ihave))
      respControl.prune.add(g.handleGraft(peer, control.graft))
      let messages = g.handleIWant(peer, control.iwant)

      if respControl.graft.len > 0 or respControl.prune.len > 0 or
        respControl.ihave.len > 0:
        try:
          info "sending control message", msg = respControl
          await peer.send(
            RPCMsg(control: some(respControl), messages: messages))
        except CancelledError as exc:
          raise exc
        except CatchableError as exc:
          trace "exception forwarding control messages", exc = exc.msg

method subscribe*(g: GossipSub,
                  topic: string,
                  handler: TopicHandler) {.async.} =
  await procCall PubSub(g).subscribe(topic, handler)
  
  # if we have a fanout on this topic break it
  if topic in g.fanout:
    g.fanout.del(topic)
  
  await g.rebalanceMesh(topic)

method unsubscribe*(g: GossipSub,
                    topics: seq[TopicPair]) {.async.} =
  await procCall PubSub(g).unsubscribe(topics)

  for (topic, handler) in topics:
    # delete from mesh only if no handlers are left
    if g.topics[topic].handler.len <= 0:
      if topic in g.mesh:
        let peers = g.mesh.getOrDefault(topic)
        g.mesh.del(topic)

        var pending = newSeq[Future[void]]()
        for peer in peers:
          g.pruned(peer, topic)
          pending.add(peer.sendPrune(@[topic]))
        checkFutures(await allFinished(pending))

method unsubscribeAll*(g: GossipSub, topic: string) {.async.} =
  await procCall PubSub(g).unsubscribeAll(topic)

  if topic in g.mesh:
    let peers = g.mesh.getOrDefault(topic)
    g.mesh.del(topic)

    var pending = newSeq[Future[void]]()
    for peer in peers:
      g.pruned(peer, topic)
      pending.add(peer.sendPrune(@[topic]))
    checkFutures(await allFinished(pending))

method publish*(g: GossipSub,
                topic: string,
                data: seq[byte],
                timeout: Duration = InfiniteDuration): Future[int] {.async.} =
  # base returns always 0
  discard await procCall PubSub(g).publish(topic, data, timeout)
  trace "publishing message on topic", topic, data = data.shortLog

  var peers: HashSet[PubSubPeer]
  if topic.len <= 0: # data could be 0/empty
    return 0

  if g.parameters.floodPublish:
    for id, peer in g.peers:
      if  topic in peer.topics and
          peer.score >= g.parameters.publishThreshold:
        debug "publish: including flood/high score peer", peer = id
        peers.incl(peer)

  # add always direct peers
  peers.incl(g.explicit.getOrDefault(topic))

  if topic in g.topics: # if we're subscribed use the mesh
    peers.incl(g.mesh.getOrDefault(topic))
  else: # not subscribed, send to fanout peers
    # try optimistically
    peers.incl(g.fanout.getOrDefault(topic))
    if peers.len == 0:
      # ok we had nothing.. let's try replenish inline
      g.replenishFanout(topic)
      peers.incl(g.fanout.getOrDefault(topic))

    # even if we couldn't publish,
    # we still attempted to publish
    # on the topic, so it makes sense
    # to update the last topic publish
    # time
    g.lastFanoutPubSub[topic] = Moment.fromNow(GossipSubFanoutTTL)

  inc g.msgSeqno
  let
    msg = Message.init(g.peerInfo, data, topic, g.msgSeqno, g.sign)
    msgId = g.msgIdProvider(msg)

  trace "created new message", msg, topic, peers = peers.len

  if msgId notin g.mcache:
    g.mcache.put(msgId, msg)

  let published = await g.publishHelper(peers, @[msg], timeout)
  when defined(libp2p_expensive_metrics):
    if published > 0:
      libp2p_pubsub_messages_published.inc(labelValues = [topic])

  trace "published message to peers", peers = published,
                                      msg = msg.shortLog()
  return published

method start*(g: GossipSub) {.async.} =
  trace "gossipsub start"

  ## start pubsub
  ## start long running/repeating procedures

  withLock g.heartbeatLock:
    # setup the heartbeat interval
    g.heartbeatRunning = true
    g.heartbeatFut = g.heartbeat()

method stop*(g: GossipSub) {.async.} =
  trace "gossipsub stop"

  ## stop pubsub
  ## stop long running tasks

  withLock g.heartbeatLock:
    # stop heartbeat interval
    g.heartbeatRunning = false
    if not g.heartbeatFut.finished:
      trace "awaiting last heartbeat"
      await g.heartbeatFut

method initPubSub*(g: GossipSub) =
  procCall FloodSub(g).initPubSub()

  g.parameters.validateParameters().tryGet()

  randomize()
  g.mcache = newMCache(GossipSubHistoryGossip, GossipSubHistoryLength)
  g.mesh = initTable[string, HashSet[PubSubPeer]]()     # meshes - topic to peer
  g.fanout = initTable[string, HashSet[PubSubPeer]]()   # fanout - topic to peer
  g.gossipsub = initTable[string, HashSet[PubSubPeer]]()# topic to peer map of all gossipsub peers
  g.lastFanoutPubSub = initTable[string, Moment]()  # last publish time for fanout topics
  g.gossip = initTable[string, seq[ControlIHave]]() # pending gossip
  g.control = initTable[string, ControlMessage]()   # pending control messages
  g.heartbeatLock = newAsyncLock()<|MERGE_RESOLUTION|>--- conflicted
+++ resolved
@@ -134,7 +134,6 @@
     heartbeatRunning: bool
     heartbeatLock: AsyncLock                   # heartbeat lock to prevent two consecutive concurrent heartbeats
 
-<<<<<<< HEAD
     peerStats: Table[PubSubPeer, PeerStats]
     parameters*: GossipSubParams
     topicParams*: Table[string, TopicParams]
@@ -144,15 +143,10 @@
     when not defined(release):
       prunedPeers: HashSet[PubSubPeer]
 
-declareGauge(libp2p_gossipsub_peers_per_topic_mesh,
-  "gossipsub peers per topic in mesh",
-  labels = ["topic"])
-=======
 when defined(libp2p_expensive_metrics):
   declareGauge(libp2p_gossipsub_peers_per_topic_mesh,
     "gossipsub peers per topic in mesh",
     labels = ["topic"])
->>>>>>> 6ffd5be0
 
   declareGauge(libp2p_gossipsub_peers_per_topic_fanout,
     "gossipsub peers per topic in fanout",
@@ -262,8 +256,9 @@
     ## e.g. ``/floodsub/1.0.0``, etc...
     ##
 
-    if conn.peerInfo.maintain:
-      g.explicitPeers.incl(conn.peerInfo.id)
+    # TODO
+    # if conn.peerInfo.maintain:
+    #   g.explicitPeers.incl(conn.peerInfo.id)
 
     await g.handleConn(conn, proto)
 
@@ -292,7 +287,7 @@
     stats.topicInfos[topic] = info
     assert(g.peerStats[p].topicInfos[topic].inMesh == true)
 
-    debug "grafted", p
+    trace "grafted", p
   do:
     doAssert(false, "grafted: peerStats key not found for " & $p)
 
@@ -315,7 +310,7 @@
     # mgetOrPut does not work, so we gotta do this without referencing
     stats.topicInfos[topic] = info
 
-    debug "pruned", p
+    trace "pruned", p
   do:
     when not defined(release):
       if p in g.prunedPeers:
@@ -475,18 +470,18 @@
   fa / fb
 
 proc updateScores(g: GossipSub) = # avoid async
-  debug "updating scores", peers = g.peers.len
+  trace "updating scores", peers = g.peers.len
   
   let now = Moment.now()
   var evicting: seq[PubSubPeer]
 
   for peer, stats in g.peerStats.mpairs:
-    debug "updating peer score", peer, gossipTopics = peer.topics.len
+    trace "updating peer score", peer, gossipTopics = peer.topics.len
 
     if not peer.connected:
       if now > stats.expire:
         evicting.add(peer)
-        debug "evicted peer from memory", peer
+        trace "evicted peer from memory", peer
         continue
 
     # Per topic
@@ -505,28 +500,28 @@
         var p1 = info.meshTime / topicParams.timeInMeshQuantum
         if p1 > topicParams.timeInMeshCap:
           p1 = topicParams.timeInMeshCap
-        debug "p1", peer, p1
+        trace "p1", peer, p1
         topicScore += p1 * topicParams.timeInMeshWeight
       else:
         info.meshMessageDeliveriesActive = false
 
       topicScore += info.firstMessageDeliveries * topicParams.firstMessageDeliveriesWeight
-      debug "p2", peer, p2 = info.firstMessageDeliveries
+      trace "p2", peer, p2 = info.firstMessageDeliveries
 
       if info.meshMessageDeliveriesActive:
         if info.meshMessageDeliveries < topicParams.meshMessageDeliveriesThreshold:
           let deficit = topicParams.meshMessageDeliveriesThreshold - info.meshMessageDeliveries
           let p3 = deficit * deficit
-          debug "p3", peer, p3
+          trace "p3", peer, p3
           topicScore += p3 * topicParams.meshMessageDeliveriesWeight
 
       topicScore += info.meshFailurePenalty * topicParams.meshFailurePenaltyWeight
-      debug "p3b", peer, p3b = info.meshFailurePenalty
+      trace "p3b", peer, p3b = info.meshFailurePenalty
 
       topicScore += info.invalidMessageDeliveries * info.invalidMessageDeliveries * topicParams.invalidMessageDeliveriesWeight
-      debug "p4", p4 = info.invalidMessageDeliveries * info.invalidMessageDeliveries
-
-      debug "updated peer topic's scores", peer, topic, info, topicScore
+      trace "p4", p4 = info.invalidMessageDeliveries * info.invalidMessageDeliveries
+
+      trace "updated peer topic's scores", peer, topic, info, topicScore
 
       peer.score += topicScore * topicParams.topicWeight
 
@@ -551,7 +546,7 @@
       # commit our changes, mgetOrPut does NOT work as wanted with value types (lent?)
       stats.topicInfos[topic] = info
       
-    debug "updated peer's score", peer, score = peer.score
+    trace "updated peer's score", peer, score = peer.score
   
   for peer in evicting:
     g.peerStats.del(peer)
@@ -584,17 +579,10 @@
 
       let peers = g.getGossipPeers()
       var sent: seq[Future[void]]
-<<<<<<< HEAD
-      for peer in peers.keys:
-        if peer in g.peers:
-          sent &= g.peers[peer].send(RPCMsg(control: some(peers[peer])))
-      sent.allFinished.await.checkFutures()
-=======
       for peer, control in peers:
         g.peers.withValue(peer, pubsubPeer) do:
           sent &= pubsubPeer[].send(RPCMsg(control: some(control)))
       checkFutures(await allFinished(sent))
->>>>>>> 6ffd5be0
 
       g.mcache.shift() # shift the cache
     except CancelledError as exc:
@@ -614,29 +602,18 @@
   ## 
   
   procCall FloodSub(g).handleDisconnect(peer)
-<<<<<<< HEAD
-
-  for t in toSeq(g.gossipsub.keys):
-    g.gossipsub.removePeer(t, peer)
-=======
->>>>>>> 6ffd5be0
 
   if not(isNil(peer)) and peer.peerInfo notin g.conns:
     for t in toSeq(g.gossipsub.keys):
       g.gossipsub.removePeer(t, peer)
-
-<<<<<<< HEAD
-  for t in toSeq(g.mesh.keys):
-    if peer in g.mesh[t]:
-      g.pruned(peer, t)
-    g.mesh.removePeer(t, peer)
-=======
-      when defined(libp2p_expensive_metrics):
+    
+    when defined(libp2p_expensive_metrics):
         libp2p_gossipsub_peers_per_topic_gossipsub
           .set(g.gossipsub.peers(t).int64, labelValues = [t])
->>>>>>> 6ffd5be0
 
     for t in toSeq(g.mesh.keys):
+      if peer in g.mesh[t]:
+        g.pruned(peer, t)
       g.mesh.removePeer(t, peer)
 
       when defined(libp2p_expensive_metrics):
@@ -650,9 +627,10 @@
         libp2p_gossipsub_peers_per_topic_fanout
           .set(g.fanout.peers(t).int64, labelValues = [t])  
 
-  if peer.peerInfo.maintain:
-    for t in toSeq(g.explicit.keys):
-      g.explicit.removePeer(t, peer)
+  # TODO
+  # if peer.peerInfo.maintain:
+  #   for t in toSeq(g.explicit.keys):
+  #     g.explicit.removePeer(t, peer)
     
     g.explicitPeers.excl(peer.id)
   
@@ -682,7 +660,7 @@
 
   let peer = g.peers.getOrDefault(peerId)
   if peer == nil:
-    # floodsub method logs a debug line already
+    # floodsub method logs a trace line already
     return
 
   g.handleConnect(peer)
@@ -702,14 +680,6 @@
     if peerId in g.explicitPeers:
       g.explicit.removePeer(topic, peer)
 
-<<<<<<< HEAD
-  libp2p_gossipsub_peers_per_topic_mesh
-    .set(g.mesh.peers(topic).int64, labelValues = [topic])
-  libp2p_gossipsub_peers_per_topic_fanout
-    .set(g.fanout.peers(topic).int64, labelValues = [topic])
-  libp2p_gossipsub_peers_per_topic_gossipsub
-    .set(g.gossipsub.peers(topic).int64, labelValues = [topic])
-=======
     when defined(libp2p_expensive_metrics):
       libp2p_gossipsub_peers_per_topic_mesh
         .set(g.mesh.peers(topic).int64, labelValues = [topic])
@@ -719,7 +689,6 @@
   when defined(libp2p_expensive_metrics):
     libp2p_gossipsub_peers_per_topic_gossipsub
       .set(g.gossipsub.peers(topic).int64, labelValues = [topic])
->>>>>>> 6ffd5be0
 
   trace "gossip peers", peers = g.gossipsub.peers(topic), topic
 
@@ -738,13 +707,14 @@
 
     trace "peer grafted topic"
 
-    # It is an error to GRAFT on a explicit peer
-    if peer.peerInfo.maintain:
-      trace "attempt to graft an explicit peer",  peer=peer.id, 
-                                                  topicID=graft.topicID
-      # and such an attempt should be logged and rejected with a PRUNE
-      result.add(ControlPrune(topicID: graft.topicID))
-      continue
+    # TODO
+    # # It is an error to GRAFT on a explicit peer
+    # if peer.peerInfo.maintain:
+    #   trace "attempt to graft an explicit peer",  peer=peer.id, 
+    #                                               topicID=graft.topicID
+    #   # and such an attempt should be logged and rejected with a PRUNE
+    #   result.add(ControlPrune(topicID: graft.topicID))
+    #   continue
 
     # If they send us a graft before they send us a subscribe, what should
     # we do? For now, we add them to mesh but don't add them to gossipsub.
@@ -763,7 +733,7 @@
       else:
         result.add(ControlPrune(topicID: topic))
     else:
-      debug "peer grafting topic we're not interested in"
+      trace "peer grafting topic we're not interested in"
       result.add(ControlPrune(topicID: topic))
 
     when defined(libp2p_expensive_metrics):
@@ -969,7 +939,7 @@
     for id, peer in g.peers:
       if  topic in peer.topics and
           peer.score >= g.parameters.publishThreshold:
-        debug "publish: including flood/high score peer", peer = id
+        trace "publish: including flood/high score peer", peer = id
         peers.incl(peer)
 
   # add always direct peers
