--- conflicted
+++ resolved
@@ -14,15 +14,12 @@
        ../protocol,
        ../../stream/connection,
        ../../peerid,
-<<<<<<< HEAD
-       ../../peerinfo
+       ../../peerinfo,
+       ../../errors
+
 import metrics
 import stew/results
 export results
-=======
-       ../../peerinfo,
-       ../../errors
->>>>>>> 94196fee
 
 export PubSubPeer
 export PubSubObserver
