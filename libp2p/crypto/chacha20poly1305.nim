## Nim-Libp2p
## Copyright (c) 2020 Status Research & Development GmbH
## Licensed under either of
##  * Apache License, version 2.0, ([LICENSE-APACHE](LICENSE-APACHE))
##  * MIT license ([LICENSE-MIT](LICENSE-MIT))
## at your option.
## This file may not be copied, modified, or distributed except according to
## those terms.

## This module integrates BearSSL ChaCha20+Poly1305
##
## This module uses unmodified parts of code from
## BearSSL library <https://bearssl.org/>
## Copyright(C) 2018 Thomas Pornin <pornin@bolet.org>.

# RFC @ https://tools.ietf.org/html/rfc7539

import bearssl

const
  ChaChaPolyKeySize = 32
  ChaChaPolyNonceSize = 12
  ChaChaPolyTagSize = 16
  
type
  ChaChaPoly* = object
  ChaChaPolyKey* = array[ChaChaPolyKeySize, byte]
  ChaChaPolyNonce* = array[ChaChaPolyNonceSize, byte]
  ChaChaPolyTag* = array[ChaChaPolyTagSize, byte]

<<<<<<< HEAD
proc intoChaChaPolyKey*(s: array[32, byte]): ChaChaPolyKey =
  assert s.len == ChaChaPolyKeySize
  copyMem(addr result[0], unsafeaddr s[0], ChaChaPolyKeySize)
  
proc intoChaChaPolyKey*(s: seq[byte]): ChaChaPolyKey =
=======
proc intoChaChaPolyKey*(s: openarray[byte]): ChaChaPolyKey =
>>>>>>> c02fca25
  assert s.len == ChaChaPolyKeySize
  copyMem(addr result[0], unsafeaddr s[0], ChaChaPolyKeySize)

proc intoChaChaPolyNonce*(s: openarray[byte]): ChaChaPolyNonce =
  assert s.len == ChaChaPolyNonceSize
  copyMem(addr result[0], unsafeaddr s[0], ChaChaPolyNonceSize)

proc intoChaChaPolyTag*(s: openarray[byte]): ChaChaPolyTag =
  assert s.len == ChaChaPolyTagSize
  copyMem(addr result[0], unsafeaddr s[0], ChaChaPolyTagSize)
   
# bearssl allows us to use optimized versions
# this is reconciled at runtime
# we do this in the global scope / module init

template fetchImpl: untyped =
  # try for the best first
  let
    chachapoly_native_impl {.inject.}: Poly1305Run = poly1305CtmulRun
    chacha_native_impl {.inject.}: Chacha20Run = chacha20CtRun

proc encrypt*(_: type[ChaChaPoly],
                 key: ChaChaPolyKey,
                 nonce: ChaChaPolyNonce,
                 tag: var ChaChaPolyTag,
                 data: var openarray[byte],
                 aad: openarray[byte]) =
  fetchImpl()

  let
    ad = if aad.len > 0:
           unsafeaddr aad[0]
         else:
           nil

  chachapoly_native_impl(
    unsafeaddr key[0],
    unsafeaddr nonce[0],
    addr data[0],
    data.len,
    ad,
    aad.len,
    addr tag[0],
    chacha_native_impl,
    #[encrypt]# 1.cint)

proc decrypt*(_: type[ChaChaPoly],
                 key: ChaChaPolyKey,
                 nonce: ChaChaPolyNonce,
                 tag: var ChaChaPolyTag,
                 data: var openarray[byte],
                 aad: openarray[byte]) =
  fetchImpl()

  let
    ad = if aad.len > 0:
          unsafeaddr aad[0]
         else:
           nil
  
  chachapoly_native_impl(
    unsafeaddr key[0],
    unsafeaddr nonce[0],
    addr data[0],
    data.len,
    ad,
    aad.len,
    addr tag[0],
    chacha_native_impl,
    #[decrypt]# 0.cint)<|MERGE_RESOLUTION|>--- conflicted
+++ resolved
@@ -28,15 +28,7 @@
   ChaChaPolyNonce* = array[ChaChaPolyNonceSize, byte]
   ChaChaPolyTag* = array[ChaChaPolyTagSize, byte]
 
-<<<<<<< HEAD
-proc intoChaChaPolyKey*(s: array[32, byte]): ChaChaPolyKey =
-  assert s.len == ChaChaPolyKeySize
-  copyMem(addr result[0], unsafeaddr s[0], ChaChaPolyKeySize)
-  
-proc intoChaChaPolyKey*(s: seq[byte]): ChaChaPolyKey =
-=======
 proc intoChaChaPolyKey*(s: openarray[byte]): ChaChaPolyKey =
->>>>>>> c02fca25
   assert s.len == ChaChaPolyKeySize
   copyMem(addr result[0], unsafeaddr s[0], ChaChaPolyKeySize)
 
