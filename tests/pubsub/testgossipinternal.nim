--- conflicted
+++ resolved
@@ -60,11 +60,7 @@
       let gossipSub = newPubSub(TestGossipSub, randomPeerInfo())
 
       let topic = "foobar"
-<<<<<<< HEAD
-      gossipSub.gossipsub[topic] = initHashSet[string]()
-=======
-      gossipSub.mesh[topic] = initHashSet[string]()
->>>>>>> a52763cc
+      gossipSub.mesh[topic] = initHashSet[string]()
       gossipSub.topics[topic] = Topic() # has to be in topics to rebalance
 
       var conns = newSeq[Connection]()
