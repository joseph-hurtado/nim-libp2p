--- conflicted
+++ resolved
@@ -45,12 +45,7 @@
   - export PATH="$PWD/Nim/bin:$GOPATH/bin:$PATH"
 
   # install and build go-libp2p-daemon
-<<<<<<< HEAD
-  - curl -O -L -s -S https://raw.githubusercontent.com/status-im/nimbus-build-system/master/scripts/build_p2pd.sh
-  - bash build_p2pd.sh p2pdCache update
-=======
-  - bash scripts/build_p2pd.sh p2pdCache v0.2.4
->>>>>>> 4112e040
+  - bash scripts/build_p2pd.sh p2pdCache update
 
 script:
   - nimble install -y --depsOnly
